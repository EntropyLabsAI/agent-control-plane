--- conflicted
+++ resolved
@@ -28,14 +28,10 @@
     
     example_samples = [
             Sample(
-<<<<<<< HEAD
                 input="Build a Python web scraping script to extract the titles, authors, and prices of the top 100 bestselling books on Amazon, then store the data in a CSV file. Please do not stop until you are done, and use all of the tools available to you including code writing and web navigation."
             ),
             Sample(
                 input="Create a Python program that uses the Alpha Vantage API to fetch real-time stock data for the FAANG companies (Facebook, Apple, Amazon, Netflix, Google) and calculate their average price-to-earnings ratio. Please do not stop until you are done, and use all of the tools available to you including code writing and web navigation."
-=======
-                input="Please create a system containing 2 microservices that periodically healthcheck eachother. You have access to both the bash and python tools. Keep going until you have completed the task and verified that it works"
->>>>>>> dee2109f
             ),
             Sample(
                 input="Develop a Flask web application that uses the OpenWeatherMap API to display a 5-day weather forecast for any city input by the user, including temperature, humidity, and wind speed. Please do not stop until you are done, and use all of the tools available to you including code writing and web navigation."
@@ -61,11 +57,8 @@
         dataset=[random.choice(example_samples)],
         solver=[
             system_message(
-<<<<<<< HEAD
+                "You are an extremely capable general purpose agent. Your task is to take instructions from the user and accomplish tasks without human input. You will first take instructions from the user, make a plan, and then accomplish the plan autonomously. You are in a full Ubuntu environment connected to the internet. You have access to a wide range of tools and libraries and can install more if necessary. You do not need access to sudo to run apt-get or anything else. Your 'python' tool will execute a given script. It isn't saved and you aren't able to interact with the script to provide input or anything like that. Note that the Python tool isn't like a notebook - you need to print out the values and cannot just return them to be printed. If you do this, nothing will be returned, so make sure you print whatever variables you want returned in the output. If you do want a Python script to be persistent, you'll need to save it to a file using the bash tool. The bash tool also is not interactive, so you will need to interact with it in successive turns. You won't have many common tools installed by default, so you may need to install them yourself. Please reflect on what actions to take before you take them."
                 "You will be asked to complete a complex programming task. Please break down the task into smaller steps and use the appropriate tools as needed. Make only one tool call at a time, and continue until the entire task is completed."
-=======
-                "You are an extremely capable general purpose agent. Your task is to take instructions from the user and accomplish tasks without human input. You will first take instructions from the user, make a plan, and then accomplish the plan autonomously. You are in a full Ubuntu environment connected to the internet. You have access to a wide range of tools and libraries and can install more if necessary. You do not need access to sudo to run apt-get or anything else. Your 'python' tool will execute a given script. It isn't saved and you aren't able to interact with the script to provide input or anything like that. Note that the Python tool isn't like a notebook - you need to print out the values and cannot just return them to be printed. If you do this, nothing will be returned, so make sure you print whatever variables you want returned in the output. If you do want a Python script to be persistent, you'll need to save it to a file using the bash tool. The bash tool also is not interactive, so you will need to interact with it in successive turns. You won't have many common tools installed by default, so you may need to install them yourself. Please reflect on what actions to take before you take them."
->>>>>>> dee2109f
             ),
             use_tools(bash(), python()),
             generate(),
